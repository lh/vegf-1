--- conflicted
+++ resolved
@@ -37,11 +37,7 @@
 # Add parent for utils import
 sys.path.append(str(Path(__file__).parent.parent))
 from utils.carbon_button_helpers import top_navigation_home_button, ape_button
-<<<<<<< HEAD
 from utils.state_helpers import get_active_simulation
-=======
-from utils.simulation_loader import ensure_simulation_loaded
->>>>>>> 83930585
 from visualizations.streamgraph_simple import create_simple_streamgraph
 from components.treatment_patterns.enhanced_tab import render_enhanced_treatment_patterns_tab
 
@@ -60,16 +56,10 @@
 # Add export settings to sidebar
 render_export_settings("sidebar")
 
-<<<<<<< HEAD
 # Check if results are available using new state helper
 results_data = get_active_simulation()
 if not results_data:
     # Just show centered navigation button
-=======
-# Check if results are available, try to load if needed
-if not ensure_simulation_loaded():
-    # No simulation available
->>>>>>> 83930585
     col1, col2, col3 = st.columns([1, 2, 1])
     with col2:
         if ape_button("Run a Simulation", key="nav_run_sim", 
@@ -355,17 +345,9 @@
     st.header("Audit Trail")
     st.markdown("Complete parameter tracking and simulation events.")
     
-<<<<<<< HEAD
     # Get audit trail from active simulation data
     audit_log = results_data.get('audit_trail')
     if audit_log:
-=======
-    # Get audit trail from the loaded simulation data
-    if ('simulation_results' in st.session_state and 
-        st.session_state.simulation_results is not None and
-        'audit_trail' in st.session_state.simulation_results):
-        audit_log = st.session_state.simulation_results['audit_trail']
->>>>>>> 83930585
         
         # Display audit events
         for i, event in enumerate(audit_log):
