--- conflicted
+++ resolved
@@ -1,13 +1,8 @@
 """
 Factory for creating SimulationResults instances.
 
-<<<<<<< HEAD
 All simulations are stored in Parquet format for efficient disk-based storage
 and easy persistence.
-=======
-All simulations are stored in Parquet format for consistency,
-reliability, and simplicity.
->>>>>>> 83930585
 """
 
 import uuid
@@ -35,21 +30,10 @@
         n_patients: int,
         duration_years: float,
         seed: int,
-<<<<<<< HEAD
         runtime_seconds: float
     ) -> SimulationResults:
         """
         Create SimulationResults instance with Parquet storage.
-=======
-        runtime_seconds: float,
-        force_parquet: bool = False  # DEPRECATED - kept for backward compatibility
-    ) -> SimulationResults:
-        """
-        Create SimulationResults instance using Parquet storage.
-        
-        Note: As of the Parquet-only refactor, all simulations are stored
-        in Parquet format regardless of size for consistency and simplicity.
->>>>>>> 83930585
         
         Args:
             raw_results: Raw results from simulation engine
@@ -60,10 +44,6 @@
             duration_years: Duration of simulation in years
             seed: Random seed used
             runtime_seconds: Time taken to run simulation
-<<<<<<< HEAD
-=======
-            force_parquet: DEPRECATED - all simulations now use Parquet
->>>>>>> 83930585
             
         Returns:
             ParquetResults instance
@@ -71,8 +51,6 @@
         # Generate unique simulation ID with duration encoding
         timestamp = datetime.now().strftime('%Y%m%d_%H%M%S')
         
-<<<<<<< HEAD
-=======
         # Encode duration as YY-FF format
         years = int(duration_years)
         fraction = int((duration_years - years) * 100)
@@ -88,131 +66,55 @@
             # Fallback to hex if haikunator not installed
             memorable_name = uuid.uuid4().hex[:8]
         
+        # Combine elements: timestamp + duration + name
         sim_id = f"sim_{timestamp}_{duration_code}_{memorable_name}"
         
-        # Always use Parquet storage for consistency
-        storage_type = 'parquet'
-        
->>>>>>> 83930585
         # Create metadata
         metadata = SimulationMetadata(
             sim_id=sim_id,
+            timestamp=datetime.now(),
             protocol_name=protocol_name,
             protocol_version=protocol_version,
             engine_type=engine_type,
             n_patients=n_patients,
             duration_years=duration_years,
             seed=seed,
-            timestamp=datetime.now(),
             runtime_seconds=runtime_seconds,
-            storage_type='parquet'  # Always Parquet
+            storage_type="parquet"
         )
         
-<<<<<<< HEAD
-        print(f"📁 Saving simulation to Parquet: {n_patients:,} patients × {duration_years} years")
-=======
-        # Always create Parquet results
-        print(f"📁 Saving simulation ({n_patients:,} patients × {duration_years} years) to disk...")
->>>>>>> 83930585
-        
-        # Create Parquet results with progress
+        # Determine save path
         save_path = cls.DEFAULT_RESULTS_DIR / sim_id
         
-        def progress_callback(pct: float, msg: str):
-            print(f"  [{pct:3.0f}%] {msg}")
-            
-        return ParquetResults.create_from_raw_results(
-            raw_results,
-            metadata,
-            save_path,
-            progress_callback
+        # Always create Parquet results
+        results = ParquetResults.create_from_raw_results(
+            raw_results=raw_results,
+            metadata=metadata,
+            save_path=save_path
         )
-            
+        
+        return results
+    
     @classmethod
-    def load_results(cls, path: Path) -> SimulationResults:
+    def load_results(cls, results_path: Path) -> SimulationResults:
         """
-        Load results from disk.
+        Load existing results from disk.
         
-<<<<<<< HEAD
-=======
-        All results are expected to be in Parquet format.
-        
->>>>>>> 83930585
         Args:
-            path: Path to saved results directory
+            results_path: Path to results directory
             
         Returns:
-<<<<<<< HEAD
-            ParquetResults instance
+            SimulationResults instance
         """
-        path = Path(path)
-        return ParquetResults.load(path)
-            
-            
-=======
-            ParquetResults instance
-        """
-        path = Path(path)
-        
-        # Check metadata exists
-        metadata_path = path / 'metadata.json'
-        if not metadata_path.exists():
-            raise FileNotFoundError(f"No metadata found at {metadata_path}")
-            
-        # Load as ParquetResults
-        return ParquetResults.load(path)
-            
+        # Always load as Parquet
+        return ParquetResults.load(results_path)
+    
     @classmethod
-    def convert_to_parquet(
+    def estimate_memory_usage(
         cls,
-        results: SimulationResults,
-        output_path: Optional[Path] = None
-    ) -> ParquetResults:
-        """
-        Convert any results to Parquet format.
-        
-        Note: As of the Parquet-only refactor, all results should already
-        be in Parquet format. This method is kept for compatibility.
-        
-        Args:
-            results: Results to convert
-            output_path: Where to save (defaults to sim_id directory)
-            
-        Returns:
-            ParquetResults instance
-        """
-        if isinstance(results, ParquetResults):
-            return results
-        else:
-            raise ValueError(f"Cannot convert {type(results)} to Parquet - all results should already be ParquetResults")
-            
-    @classmethod
-    def save_imported_results(cls, results: SimulationResults) -> str:
-        """
-        Save imported simulation results.
-        
-        Note: As of the Parquet-only refactor, all results should already
-        be ParquetResults which are auto-saved during creation.
-        
-        Args:
-            results: Imported SimulationResults instance
-            
-        Returns:
-            New simulation ID
-        """
-        # The imported results should already have a new sim_id
-        sim_id = results.metadata.sim_id
-        
-        if isinstance(results, ParquetResults):
-            # ParquetResults are already saved during creation
-            return sim_id
-        else:
-            # All results should be ParquetResults now
-            raise ValueError(f"Expected ParquetResults, got {type(results)}")
-    
->>>>>>> 83930585
-    @classmethod
-    def estimate_memory_usage(cls, n_patients: int, duration_years: float) -> Dict[str, float]:
+        n_patients: int,
+        duration_years: float
+    ) -> Dict[str, Any]:
         """
         Estimate memory usage for a simulation.
         
@@ -221,34 +123,27 @@
             duration_years: Duration in years
             
         Returns:
-            Dictionary with memory estimates in MB
+            Dictionary with memory estimates
         """
-        # Assumptions:
-        # - ~8-10 visits per patient per year
-        # - ~200 bytes per visit
-        # - ~1KB overhead per patient
+        # Estimate visits per patient (monthly visits)
+        visits_per_patient = duration_years * 12
+        total_visits = n_patients * visits_per_patient
         
-        visits_per_patient = duration_years * 9  # Average
-        bytes_per_patient = 1024 + (visits_per_patient * 200)
-        total_bytes = n_patients * bytes_per_patient
+        # Memory estimates (rough)
+        bytes_per_patient = 1024  # 1KB per patient record
+        bytes_per_visit = 256     # 256 bytes per visit
         
-        # Add overhead for data structures
-        overhead_factor = 1.5
-        total_mb = (total_bytes * overhead_factor) / (1024 * 1024)
+        estimated_memory_mb = (
+            (n_patients * bytes_per_patient + 
+             total_visits * bytes_per_visit) / (1024 * 1024)
+        )
         
-        patient_years = n_patients * duration_years
-        
-        # Estimate Parquet disk usage (compressed)
-        disk_mb = total_mb / 7  # Typical Parquet compression ratio
+        # Disk estimates for Parquet (compressed)
+        estimated_disk_mb = estimated_memory_mb * 0.2  # ~20% of memory size
         
         return {
-            'estimated_memory_mb': total_mb,
-            'estimated_disk_mb': disk_mb,
-            'patient_years': patient_years,
-<<<<<<< HEAD
-            'recommended_storage': 'parquet',  # Always recommend Parquet
-=======
-            'storage_type': 'parquet',  # Always Parquet now
->>>>>>> 83930585
-            'warning': total_mb > 300
+            'patient_years': n_patients * duration_years,
+            'estimated_memory_mb': round(estimated_memory_mb, 1),
+            'estimated_disk_mb': round(estimated_disk_mb, 1),
+            'storage_type': 'parquet'
         }