"""
Test with real simulation data to ensure Parquet handling works correctly.
"""

import pytest
import tempfile
from pathlib import Path
import sys

# Add imports
sys.path.append(str(Path(__file__).parent.parent.parent))
sys.path.append(str(Path(__file__).parent.parent.parent.parent))

from simulation_v2.protocols.protocol_spec import ProtocolSpecification
from core.simulation_runner import SimulationRunner
from core.results import ResultsFactory
from core.results.parquet import ParquetResults


class TestRealSimulation:
    """Test with actual simulation data, not mocks."""
    
    @pytest.fixture
    def protocol_path(self):
        """Get path to test protocol."""
        return Path(__file__).parent.parent.parent / "protocols" / "eylea.yaml"
        
    def test_small_real_simulation(self, protocol_path):
        """Test small simulation with real data."""
        # Load protocol
        spec = ProtocolSpecification.from_yaml(protocol_path)
        
        # Run small simulation
        runner = SimulationRunner(spec)
        results = runner.run(
            engine_type="abs",
            n_patients=50,
            duration_years=1.0,
            seed=42,
            show_progress=False
        )
        
<<<<<<< HEAD
        # Should use Parquet storage
=======
        # Should use parquet storage (all simulations now use Parquet)
>>>>>>> 83930585
        assert results.metadata.storage_type == "parquet"
        
        # Verify we can access data
        assert results.get_patient_count() == 50
        assert results.get_total_injections() > 0
        
        # Check patient iteration works
        patient_count = 0
        for batch in results.iterate_patients(batch_size=10):
            patient_count += len(batch)
            # Verify patient data structure
            for patient in batch:
                assert 'patient_id' in patient
                assert 'visits' in patient
                assert len(patient['visits']) > 0
                
        assert patient_count == 50
        
    def test_large_real_simulation(self, protocol_path):
        """Test large simulation that triggers Parquet storage."""
        # Load protocol
        spec = ProtocolSpecification.from_yaml(protocol_path)
        
        with tempfile.TemporaryDirectory() as tmpdir:
            # Override storage directory
            ResultsFactory.DEFAULT_RESULTS_DIR = Path(tmpdir)
            
            # Run large simulation (15K patient-years)
            runner = SimulationRunner(spec)
            results = runner.run(
                engine_type="abs",
                n_patients=10000,
                duration_years=1.5,
                seed=42,
                show_progress=True  # Show progress for debugging
            )
            
            # Should use Parquet storage
            assert results.metadata.storage_type == "parquet"
            assert isinstance(results, ParquetResults)
            
            # Verify files were created
            sim_dir = Path(tmpdir) / results.metadata.sim_id
            assert sim_dir.exists()
            assert (sim_dir / 'patients.parquet').exists()
            assert (sim_dir / 'visits.parquet').exists()
            assert (sim_dir / 'metadata.parquet').exists()
            
            # Verify we can access data
            assert results.get_patient_count() == 10000
            assert results.get_total_injections() > 0
            
            # Check vision stats
            mean_vision, std_vision = results.get_final_vision_stats()
            assert 0 <= mean_vision <= 100
            assert std_vision >= 0
            
            # Test patient iteration
            patient_count = 0
            first_batch = True
            for batch in results.iterate_patients(batch_size=100):
                patient_count += len(batch)
                
                # Check first batch in detail
                if first_batch:
                    first_batch = False
                    for patient in batch[:5]:  # Check first 5 patients
                        assert 'patient_id' in patient
                        assert 'visits' in patient
                        assert isinstance(patient['visits'], list)
                        assert len(patient['visits']) > 0
                        
                        # Check visit structure
                        first_visit = patient['visits'][0]
                        assert 'time_days' in first_visit  # Changed from time_years
                        assert 'vision' in first_visit
                        assert 'injected' in first_visit
                        
                # Don't process all 10K patients in test
                if patient_count >= 1000:
                    break
                    
            assert patient_count >= 1000
            
            # Test specific patient access
            patient_data = results.get_patient('P0000')
            assert patient_data is not None
            assert patient_data['patient_id'] == 'P0000'
            
            # Test summary statistics
            stats = results.get_summary_statistics()
            assert stats['patient_count'] == 10000
            assert 'mean_visits_per_patient' in stats
            
    def test_memory_efficiency_real_data(self, protocol_path):
        """Test that Parquet uses less memory than threshold."""
        spec = ProtocolSpecification.from_yaml(protocol_path)
        
        with tempfile.TemporaryDirectory() as tmpdir:
            ResultsFactory.DEFAULT_RESULTS_DIR = Path(tmpdir)
            
            # Run simulation that should use Parquet
            runner = SimulationRunner(spec)
            results = runner.run(
                engine_type="abs",
                n_patients=5000,
                duration_years=3.0,
                seed=42,
                show_progress=False
            )
            
            # Memory usage should be minimal
            memory_mb = results.get_memory_usage_mb()
            assert memory_mb <= 2.0  # Should be around 1MB
            
            # But we can still access all the data
            assert results.get_patient_count() == 5000
            
            # Test lazy loading doesn't increase memory
            initial_memory = memory_mb
            
            # Access some patients
            for i, batch in enumerate(results.iterate_patients(batch_size=100)):
                if i >= 5:  # Only process 5 batches
                    break
                    
            # Memory should still be low
            final_memory = results.get_memory_usage_mb()
            assert final_memory <= initial_memory + 0.5  # Allow small increase<|MERGE_RESOLUTION|>--- conflicted
+++ resolved
@@ -40,11 +40,7 @@
             show_progress=False
         )
         
-<<<<<<< HEAD
-        # Should use Parquet storage
-=======
-        # Should use parquet storage (all simulations now use Parquet)
->>>>>>> 83930585
+        # Should use Parquet storage (all simulations now use Parquet)
         assert results.metadata.storage_type == "parquet"
         
         # Verify we can access data
